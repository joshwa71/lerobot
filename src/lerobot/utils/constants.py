--- conflicted
+++ resolved
@@ -57,16 +57,7 @@
 
 # cache dir
 default_cache_path = Path(HF_HOME) / "lerobot"
-<<<<<<< HEAD
-
-# Lab PC
-# HF_LEROBOT_HOME = Path("/home/josh/dev/lerobot")
-
-# Home PC
-HF_LEROBOT_HOME = Path("/home/josh/phddev/lerobot-upstream")
-=======
 HF_LEROBOT_HOME = Path("/home/josh/phddev/lerobot")
->>>>>>> 9323bdcd
 # = Path(os.getenv("HF_LEROBOT_HOME", default_cache_path)).expanduser()
 
 # calibration dir
