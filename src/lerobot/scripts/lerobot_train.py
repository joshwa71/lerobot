--- conflicted
+++ resolved
@@ -316,7 +316,7 @@
             sampler=sampler_local,
             pin_memory=device.type == "cuda",
             drop_last=False,
-            prefetch_factor=2,
+            prefetch_factor=2 if cfg.num_workers > 0 else None,
         )
 
     curriculum_enabled = getattr(cfg, "curriculum", None) is not None and cfg.curriculum.enabled
@@ -366,30 +366,19 @@
             f"Curriculum segment {current_seg + 1}/{len(splits)} | episodes={len(segment_to_episode_indices[current_seg])}"
         )
     else:
-<<<<<<< HEAD
         dataloader = _build_dataloader(None)
-
-=======
-        shuffle = True
-        sampler = None
-
-    dataloader = torch.utils.data.DataLoader(
-        dataset,
-        num_workers=cfg.num_workers,
-        batch_size=cfg.batch_size,
-        shuffle=shuffle and not cfg.dataset.streaming,
-        sampler=sampler,
-        pin_memory=device.type == "cuda",
-        drop_last=False,
-        prefetch_factor=2 if cfg.num_workers > 0 else None,
-    )
 
     # Prepare everything with accelerator
     accelerator.wait_for_everyone()
-    policy, optimizer, dataloader, lr_scheduler = accelerator.prepare(
-        policy, optimizer, dataloader, lr_scheduler
+    # Prepare model/optimizer/scheduler
+    policy, optimizer, lr_scheduler = accelerator.prepare(
+        policy, optimizer, lr_scheduler
     )
->>>>>>> 8bd0aec6
+    # Shard dataloader across processes; keep device placement under preprocessor control
+    if hasattr(accelerator, "prepare_data_loader"):
+        dataloader = accelerator.prepare_data_loader(dataloader, device_placement=False)
+    else:
+        dataloader = accelerator.prepare(dataloader)
     dl_iter = cycle(dataloader)
 
     policy.train()
@@ -446,6 +435,10 @@
                 if current_seg + 1 < len(segment_ends):
                     current_seg += 1
                     dataloader = _build_dataloader(segment_to_episode_indices[current_seg])
+                    if hasattr(accelerator, "prepare_data_loader"):
+                        dataloader = accelerator.prepare_data_loader(dataloader, device_placement=False)
+                    else:
+                        dataloader = accelerator.prepare(dataloader)
                     dl_iter = cycle(dataloader)
                     logging.info(
                         f"Switched to curriculum segment {current_seg + 1}/{len(segment_ends)} | episodes={len(segment_to_episode_indices[current_seg])}"
