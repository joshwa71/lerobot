# Copyright 2024 The HuggingFace Inc. team. All rights reserved.
#
# Licensed under the Apache License, Version 2.0 (the "License");
# you may not use this file except in compliance with the License.
# You may obtain a copy of the License at
#
#     http://www.apache.org/licenses/LICENSE-2.0
#
# Unless required by applicable law or agreed to in writing, software
# distributed under the License is distributed on an "AS IS" BASIS,
# WITHOUT WARRANTIES OR CONDITIONS OF ANY KIND, either express or implied.
# See the License for the specific language governing permissions and
# limitations under the License.

import abc
from dataclasses import dataclass, field
from typing import Any

import draccus

from lerobot.configs.types import FeatureType, PolicyFeature
from lerobot.robots import RobotConfig
from lerobot.teleoperators.config import TeleoperatorConfig
from lerobot.utils.constants import ACTION, OBS_ENV_STATE, OBS_IMAGE, OBS_IMAGES, OBS_STATE


@dataclass
class EnvConfig(draccus.ChoiceRegistry, abc.ABC):
    task: str | None = None
    fps: int = 30
    features: dict[str, PolicyFeature] = field(default_factory=dict)
    features_map: dict[str, str] = field(default_factory=dict)
    max_parallel_tasks: int = 1
    disable_env_checker: bool = True

    @property
    def type(self) -> str:
        return self.get_choice_name(self.__class__)

    @property
    @abc.abstractmethod
    def gym_kwargs(self) -> dict:
        raise NotImplementedError()


@EnvConfig.register_subclass("aloha")
@dataclass
class AlohaEnv(EnvConfig):
    task: str | None = "AlohaInsertion-v0"
    fps: int = 50
    episode_length: int = 400
    obs_type: str = "pixels_agent_pos"
    observation_height: int = 480
    observation_width: int = 640
    render_mode: str = "rgb_array"
    features: dict[str, PolicyFeature] = field(
        default_factory=lambda: {
            ACTION: PolicyFeature(type=FeatureType.ACTION, shape=(14,)),
        }
    )
    features_map: dict[str, str] = field(
        default_factory=lambda: {
            ACTION: ACTION,
            "agent_pos": OBS_STATE,
            "top": f"{OBS_IMAGE}.top",
            "pixels/top": f"{OBS_IMAGES}.top",
        }
    )

    def __post_init__(self):
        if self.obs_type == "pixels":
            self.features["top"] = PolicyFeature(
                type=FeatureType.VISUAL, shape=(self.observation_height, self.observation_width, 3)
            )
        elif self.obs_type == "pixels_agent_pos":
            self.features["agent_pos"] = PolicyFeature(type=FeatureType.STATE, shape=(14,))
            self.features["pixels/top"] = PolicyFeature(
                type=FeatureType.VISUAL, shape=(self.observation_height, self.observation_width, 3)
            )

    @property
    def gym_kwargs(self) -> dict:
        return {
            "obs_type": self.obs_type,
            "render_mode": self.render_mode,
            "max_episode_steps": self.episode_length,
        }


@EnvConfig.register_subclass("pusht")
@dataclass
class PushtEnv(EnvConfig):
    task: str | None = "PushT-v0"
    fps: int = 10
    episode_length: int = 300
    obs_type: str = "pixels_agent_pos"
    render_mode: str = "rgb_array"
    visualization_width: int = 384
    visualization_height: int = 384
    observation_height: int = 384
    observation_width: int = 384
    features: dict[str, PolicyFeature] = field(
        default_factory=lambda: {
            ACTION: PolicyFeature(type=FeatureType.ACTION, shape=(2,)),
            "agent_pos": PolicyFeature(type=FeatureType.STATE, shape=(2,)),
        }
    )
    features_map: dict[str, str] = field(
        default_factory=lambda: {
            ACTION: ACTION,
            "agent_pos": OBS_STATE,
            "environment_state": OBS_ENV_STATE,
            "pixels": OBS_IMAGE,
        }
    )

    def __post_init__(self):
        if self.obs_type == "pixels_agent_pos":
            self.features["pixels"] = PolicyFeature(
                type=FeatureType.VISUAL, shape=(self.observation_height, self.observation_width, 3)
            )
        elif self.obs_type == "environment_state_agent_pos":
            self.features["environment_state"] = PolicyFeature(type=FeatureType.ENV, shape=(16,))

    @property
    def gym_kwargs(self) -> dict:
        return {
            "obs_type": self.obs_type,
            "render_mode": self.render_mode,
            "visualization_width": self.visualization_width,
            "visualization_height": self.visualization_height,
            "max_episode_steps": self.episode_length,
        }


@dataclass
class ImagePreprocessingConfig:
    crop_params_dict: dict[str, tuple[int, int, int, int]] | None = None
    resize_size: tuple[int, int] | None = None


@dataclass
class RewardClassifierConfig:
    """Configuration for reward classification."""

    pretrained_path: str | None = None
    success_threshold: float = 0.5
    success_reward: float = 1.0


@dataclass
class InverseKinematicsConfig:
    """Configuration for inverse kinematics processing."""

    urdf_path: str | None = None
    target_frame_name: str | None = None
    end_effector_bounds: dict[str, list[float]] | None = None
    end_effector_step_sizes: dict[str, float] | None = None


@dataclass
class ObservationConfig:
    """Configuration for observation processing."""

    add_joint_velocity_to_observation: bool = False
    add_current_to_observation: bool = False
    display_cameras: bool = False


@dataclass
class GripperConfig:
    """Configuration for gripper control and penalties."""

    use_gripper: bool = True
    gripper_penalty: float = 0.0


@dataclass
class ResetConfig:
    """Configuration for environment reset behavior."""

    fixed_reset_joint_positions: Any | None = None
    reset_time_s: float = 5.0
    control_time_s: float = 20.0
    terminate_on_success: bool = True


@dataclass
class HILSerlProcessorConfig:
    """Configuration for environment processing pipeline."""

    control_mode: str = "gamepad"
    observation: ObservationConfig | None = None
    image_preprocessing: ImagePreprocessingConfig | None = None
    gripper: GripperConfig | None = None
    reset: ResetConfig | None = None
    inverse_kinematics: InverseKinematicsConfig | None = None
    reward_classifier: RewardClassifierConfig | None = None
    max_gripper_pos: float | None = 100.0


@EnvConfig.register_subclass(name="gym_manipulator")
@dataclass
class HILSerlRobotEnvConfig(EnvConfig):
    """Configuration for the HILSerlRobotEnv environment."""

    robot: RobotConfig | None = None
    teleop: TeleoperatorConfig | None = None
    processor: HILSerlProcessorConfig = field(default_factory=HILSerlProcessorConfig)

    name: str = "real_robot"

    @property
    def gym_kwargs(self) -> dict:
        return {}


@EnvConfig.register_subclass("libero")
@dataclass
class LiberoEnv(EnvConfig):
    task: str = "libero_10"  # can also choose libero_spatial, libero_object, etc.
    fps: int = 30
    episode_length: int = 520
    obs_type: str = "pixels_agent_pos"
    render_mode: str = "rgb_array"
    camera_name: str = "agentview_image,robot0_eye_in_hand_image"
    init_states: bool = True
    camera_name_mapping: dict[str, str] | None = None
    observation_height: int = 360
    observation_width: int = 360
    features: dict[str, PolicyFeature] = field(
        default_factory=lambda: {
            ACTION: PolicyFeature(type=FeatureType.ACTION, shape=(7,)),
        }
    )
    features_map: dict[str, str] = field(
        default_factory=lambda: {
            ACTION: ACTION,
            "agent_pos": OBS_STATE,
            "pixels/agentview_image": f"{OBS_IMAGES}.image",
            "pixels/robot0_eye_in_hand_image": f"{OBS_IMAGES}.image2",
        }
    )

    def __post_init__(self):
        if self.obs_type == "pixels":
            self.features["pixels/agentview_image"] = PolicyFeature(
                type=FeatureType.VISUAL, shape=(self.observation_height, self.observation_width, 3)
            )
            self.features["pixels/robot0_eye_in_hand_image"] = PolicyFeature(
                type=FeatureType.VISUAL, shape=(self.observation_height, self.observation_width, 3)
            )
        elif self.obs_type == "pixels_agent_pos":
            self.features["agent_pos"] = PolicyFeature(type=FeatureType.STATE, shape=(8,))
            self.features["pixels/agentview_image"] = PolicyFeature(
                type=FeatureType.VISUAL, shape=(self.observation_height, self.observation_width, 3)
            )
            self.features["pixels/robot0_eye_in_hand_image"] = PolicyFeature(
                type=FeatureType.VISUAL, shape=(self.observation_height, self.observation_width, 3)
            )
        else:
            raise ValueError(f"Unsupported obs_type: {self.obs_type}")

    @property
    def gym_kwargs(self) -> dict:
        return {
            "obs_type": self.obs_type,
            "render_mode": self.render_mode,
        }


<<<<<<< HEAD
# @EnvConfig.register_subclass("libero_remote")
# @dataclass
# class LiberoRemoteEnv(EnvConfig):
#     """Configuration for a remote LIBERO environment served over TCP.

#     The actual environment runs in a separate process / venv. This config only
#     carries connection params and expected feature mapping so LeRobot policies
#     see a standard observation set.
#     """

#     host: str = "127.0.0.1"
#     port: int = 5555
#     fps: int = 20
#     name: str = "libero_remote"
#     device: str = "cuda"
#     # Optional teleop & wrappers
#     teleop: TeleoperatorConfig | None = None
#     wrapper: EnvTransformConfig | None = None
#     # Record / eval parameters aligned with HILSerlRobotEnvConfig
#     mode: str | None = None  # Either "record", "replay", None
#     repo_id: str | None = None
#     dataset_root: str | None = None
#     task: str | None = ""
#     num_episodes: int = 10  # only for record mode
#     episode: int = 0
#     push_to_hub: bool = False
#     pretrained_policy_name_or_path: str | None = None
#     reward_classifier_pretrained_path: str | None = None
#     number_of_steps_after_success: int = 0
#     # Expect two image streams by default matching LIBERO cameras
#     features: dict[str, PolicyFeature] = field(
#         default_factory=lambda: {
#             "observation.images.head": PolicyFeature(type=FeatureType.VISUAL, shape=(128, 128, 3)),
#             "observation.images.wrist": PolicyFeature(type=FeatureType.VISUAL, shape=(128, 128, 3)),
#             "observation.state": PolicyFeature(type=FeatureType.STATE, shape=(15,)),
#             "action": PolicyFeature(type=FeatureType.ACTION, shape=(7,)),
#         }
#     )
#     features_map: dict[str, str] = field(
#         default_factory=lambda: {
#             "observation.images.head": f"{OBS_IMAGES}.head",
#             "observation.images.wrist": f"{OBS_IMAGES}.wrist",
#             "observation.state": OBS_STATE,
#             "action": ACTION,
#         }
#     )

#     @property
#     def gym_kwargs(self) -> dict:
#         return {"host": self.host, "port": self.port}
=======
@EnvConfig.register_subclass("metaworld")
@dataclass
class MetaworldEnv(EnvConfig):
    task: str = "metaworld-push-v2"  # add all tasks
    fps: int = 80
    episode_length: int = 400
    obs_type: str = "pixels_agent_pos"
    render_mode: str = "rgb_array"
    multitask_eval: bool = True
    features: dict[str, PolicyFeature] = field(
        default_factory=lambda: {
            "action": PolicyFeature(type=FeatureType.ACTION, shape=(4,)),
        }
    )
    features_map: dict[str, str] = field(
        default_factory=lambda: {
            "action": ACTION,
            "agent_pos": OBS_STATE,
            "top": f"{OBS_IMAGE}",
            "pixels/top": f"{OBS_IMAGE}",
        }
    )

    def __post_init__(self):
        if self.obs_type == "pixels":
            self.features["top"] = PolicyFeature(type=FeatureType.VISUAL, shape=(480, 480, 3))

        elif self.obs_type == "pixels_agent_pos":
            self.features["agent_pos"] = PolicyFeature(type=FeatureType.STATE, shape=(4,))
            self.features["pixels/top"] = PolicyFeature(type=FeatureType.VISUAL, shape=(480, 480, 3))

        else:
            raise ValueError(f"Unsupported obs_type: {self.obs_type}")

    @property
    def gym_kwargs(self) -> dict:
        return {
            "obs_type": self.obs_type,
            "render_mode": self.render_mode,
        }
>>>>>>> a6ff3cfe
<|MERGE_RESOLUTION|>--- conflicted
+++ resolved
@@ -268,8 +268,6 @@
             "render_mode": self.render_mode,
         }
 
-
-<<<<<<< HEAD
 # @EnvConfig.register_subclass("libero_remote")
 # @dataclass
 # class LiberoRemoteEnv(EnvConfig):
@@ -320,7 +318,7 @@
 #     @property
 #     def gym_kwargs(self) -> dict:
 #         return {"host": self.host, "port": self.port}
-=======
+
 @EnvConfig.register_subclass("metaworld")
 @dataclass
 class MetaworldEnv(EnvConfig):
@@ -361,4 +359,3 @@
             "obs_type": self.obs_type,
             "render_mode": self.render_mode,
         }
->>>>>>> a6ff3cfe
