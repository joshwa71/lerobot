--- conflicted
+++ resolved
@@ -503,7 +503,6 @@
     shutil.move(str(root), str(old_root))
     shutil.move(str(new_root), str(root))
 
-<<<<<<< HEAD
     # hub_api = HfApi()
     # try:
     #     hub_api.delete_tag(repo_id, tag=CODEBASE_VERSION, repo_type="dataset")
@@ -519,24 +518,6 @@
     # hub_api.create_tag(repo_id, tag=CODEBASE_VERSION, revision=branch, repo_type="dataset")
 
     # LeRobotDataset(repo_id).push_to_hub()
-=======
-    if push_to_hub:
-        hub_api = HfApi()
-        try:
-            hub_api.delete_tag(repo_id, tag=CODEBASE_VERSION, repo_type="dataset")
-        except HTTPError as e:
-            print(f"tag={CODEBASE_VERSION} probably doesn't exist. Skipping exception ({e})")
-            pass
-        hub_api.delete_files(
-            delete_patterns=["data/chunk*/episode_*", "meta/*.jsonl", "videos/chunk*"],
-            repo_id=repo_id,
-            revision=branch,
-            repo_type="dataset",
-        )
-        hub_api.create_tag(repo_id, tag=CODEBASE_VERSION, revision=branch, repo_type="dataset")
-
-        LeRobotDataset(repo_id).push_to_hub()
->>>>>>> a4bed411
 
 
 if __name__ == "__main__":
