
### Convert Libero -> Lerobot
python convert_libero_to_lerobot.py \
    --input-path /path/to/KITCHEN_SCENE6_put_the_yellow_and_white_mug_in_the_microwave_and_close_it_demo.hdf5 \
    --output-path /path/to/output/libero_kitchen_dataset \
    --repo-id username/libero_kitchen_tabletop_manipulation

### Teleop
lerobot.teleoperate \
    --robot.type=so100_follower \
    --robot.port=/dev/ttyACM1 \
    --robot.id=follower \
    --teleop.type=so100_leader \
    --teleop.port=/dev/ttyACM0 \
    --teleop.id=leader

### Record a Dataset

lerobot-record \
    --robot.type=so100_follower \
    --robot.port=/dev/ttyACM1 \
    --robot.id=follower \
    --robot.cameras="{ head: {type: opencv, index_or_path: /dev/video0, width: 640, height: 480, fps: 30}, wrist: {type: opencv, index_or_path: /dev/video2, width: 640, height: 480, fps: 30}}" \
    --teleop.type=so100_leader \
    --teleop.port=/dev/ttyACM0 \
    --teleop.id=leader \
    --dataset.repo_id=outputs/bl_success_40 \
    --dataset.num_episodes=40 \
    --dataset.single_task="Place the lego brick inside the red area"

### Train a Policy

lerobot-train \
  --dataset.repo_id=outputs/libero_10_task_9 \
  --policy.type=act \
  --steps=100000 \
  --batch_size=64 \
  --output_dir=outputs/train/act_libero_10_task_9 \
  --job_name=act_libero_10_task_9 \
  --policy.device=cuda \
  --wandb.enable=true \
  --policy.repo_id=outputs/train/act_libero_10_task_9 \
  --policy.push_to_hub=false


### Train SmolVLA
lerobot-train \
  --policy.path=outputs/smolvla_base \
  --dataset.repo_id=outputs/libero_10_task_0 \
  --batch_size=32 \
  --epochs=100 \
  --policy.repo_id=outputs/train/test_mixed_smolvla_training \
  --output_dir=outputs/train/libero_10_task_0_smolvla_full_ft \
  --job_name=libero_10_task_0_smolvla_full_ft \
  --policy.device=cuda \
  --wandb.enable=true \
  --policy.freeze_vision_encoder=false \
  --policy.train_expert_only=false \
  --policy.train_state_proj=true

### Train Libero

lerobot-train \
<<<<<<< HEAD
  --policy.path=outputs/smolvla \
  --policy.repo_id=outputs/train/libero_10 \
  --dataset.repo_id=outputs/libero_10 \
=======
  --policy.path=outputs/smolvla_base \
  --policy.repo_id=outputs/train/mixed_libero_10_5025 \
  --dataset.repo_id=outputs/mixed_libero_10_5025 \
>>>>>>> 2acf68f3
  --env.type=libero \
  --env.task=libero_10 \
  --output_dir=./outputs/train/mixed_libero_10_5025 \
  --save_freq=10000 \
  --steps=100000 \
  --batch_size=8 \
  --eval.batch_size=1 \
  --eval.n_episodes=3 \
  --eval_freq=20000 \
  --policy.freeze_vision_encoder=false \
  --policy.train_expert_only=false \
  --policy.train_state_proj=true \
  --policy.scheduler_warmup_steps=10000 \
  --policy.scheduler_decay_steps=150000 \
  --job_name=mixed_libero_10_5025 \
  --policy.push_to_hub=false \
  --wandb.enable=false


### Meta Train

lerobot-meta-train \
  --steps=100000 \
  --batch_size=16 \
  --log_freq=100 \
  --dataset.repo_id=outputs/libero \
  --policy.path=outputs/smolvla_base \
  --policy.repo_id=outputs/train/meta_smolvla_lora_libero_path \
  --lora.enable=true \
  --lora.r=8 \
  --lora.alpha=16 \
  --lora.dropout=0.05 \
  --algo.type=reptile \
  --algo.meta_step_size=0.1 \
  --inner_steps=3 \
  --inner_opt.lr=3e-4 \
  --inner_opt.grad_clip_norm=10 \
  --tasks_per_outer_step=4 \
  --support_frames_per_task=50000 \
  --query_frames_per_task=512 \
  --train_tasks=[5,6,7,8,9,10,11,12,13,14,15,16,17,18,19,20,21,22,23,24,25,26,27,28,29,30,31,32,33,34,35,36,37,38,39] \
  --eval_tasks=[0,1,2,3,4] \
  --eval_freq=2000 \
  --eval.batch_size=1 \
  --eval.n_episodes=2 \
  --env.type=libero \
  --output_dir=outputs/train/meta_smolvla_lora_libero \
  --job_name=libero_reptile_100k \
  --policy.push_to_hub=false \
  --wandb.enable=true


### Run A Policy
lerobot-record   --robot.type=so100_follower   --robot.port=/dev/ttyACM1   --robot.id=follower   --robot.max_relative_target=18   --robot.cameras="{ head: {type: opencv, index_or_path: /dev/video0, width: 640, height: 480, fps: 30}, wrist: {type: opencv, index_or_path: /dev/video2, width: 640, height: 480, fps: 30}}"    --dataset.single_task="Grasp a lego block and put it in the red area."  --teleop.type=so100_leader  --teleop.port=/dev/ttyACM0  --teleop.id=leader --dataset.repo_id=outputs/eval_bl_success_60_smolvla   --dataset.episode_time_s=50 --dataset.reset_time_s=3000  --dataset.num_episodes=100   --policy.path=outputs/train/bl_success_60_smolvla/checkpoints/last/pretrained_model

### Eval

python evaluate_lerobot_act.py   --model_path /home/josh/phddev/lerobot-upstream/outputs/train/act_libero_10_task_9/checkpoints/last/pretrained_model   --task_id 2   --benchmark libero_10   --n_eval 5   --max_steps 600   --device cuda   --seed 10000   --render

### Evaluate on LIBERO
lerobot-eval \
  --policy.path=/home/josh/phddev/lerobot-upstream/outputs/train/libero_10_smolvla_200k/checkpoints/last/pretrained_model \
  --env.type=libero \
  --env.task=libero_10 \
  --eval.batch_size=2 \
  --eval.n_episodes=50 \
  --output_dir=/home/josh/phddev/lerobot-upstream/outputs/eval/libero_10_smolvla_200k

### Recalibrate Dataset

python /home/josh/phddev/lerobot-upstream/src/lerobot/scripts/recalibrate_dataset.py \
  /home/josh/phddev/lerobot-upstream/outputs/bl_mixed_100 \
  --old-calibration /home/josh/phddev/lerobot/.cache/calibration/so100/main_follower.json \
  --new-calibration /home/josh/phddev/lerobot-upstream/calibration/robots/so100_follower/my_blue_follower_arm.json
Wrote recalibrated dataset to: /home/josh/phddev/lerobot-upstream/outputs/bl_mixed_100_calibrated



## Libero

**Libero 10**
                                                                                          task_index
put the white mug on the left plate and put the yellow and white mug on the right plate            0
put the white mug on the plate and put the chocolate pudding to the right of the plate             1
put the yellow and white mug in the microwave and close it                                         2
turn on the stove and put the moka pot on it                                                       3
put both the alphabet soup and the cream cheese box in the basket                                  4
put both the alphabet soup and the tomato sauce in the basket                                      5
put both moka pots on the stove                                                                    6
put both the cream cheese box and the butter in the basket                                         7
put the black bowl in the bottom drawer of the cabinet and close it                                8
pick up the book and place it in the back compartment of the caddy                                 9
**Other**
put the bowl on the plate                                                                         10
put the wine bottle on the rack                                                                   11
open the top drawer and put the bowl inside                                                       12
put the cream cheese in the bowl                                                                  13
put the wine bottle on top of the cabinet                                                         14
push the plate to the front of the stove                                                          15
turn on the stove                                                                                 16
put the bowl on the stove                                                                         17
put the bowl on top of the cabinet                                                                18
open the middle drawer of the cabinet                                                             19
pick up the orange juice and place it in the basket                                               20
pick up the ketchup and place it in the basket                                                    21
pick up the cream cheese and place it in the basket                                               22
pick up the bbq sauce and place it in the basket                                                  23
pick up the alphabet soup and place it in the basket                                              24
pick up the milk and place it in the basket                                                       25
pick up the salad dressing and place it in the basket                                             26
pick up the butter and place it in the basket                                                     27
pick up the tomato sauce and place it in the basket                                               28
pick up the chocolate pudding and place it in the basket                                          29
pick up the black bowl next to the cookie box and place it on the plate                           30
pick up the black bowl in the top drawer of the wooden cabinet and place it on the plate          31
pick up the black bowl on the ramekin and place it on the plate                                   32
pick up the black bowl on the stove and place it on the plate                                     33
pick up the black bowl between the plate and the ramekin and place it on the plate                34
pick up the black bowl on the cookie box and place it on the plate                                35
pick up the black bowl next to the plate and place it on the plate                                36
pick up the black bowl next to the ramekin and place it on the plate                              37
pick up the black bowl from table center and place it on the plate                                38
pick up the black bowl on the wooden cabinet and place it on the plate                            39





lerobot-train \
  --policy.type=pi05 \
  --policy.dtype=bfloat16 \
  --policy.compile_model=true \
  --policy.gradient_checkpointing=true \
  --policy.pretrained_path=outputs/pi05_base \
  --policy.repo_id=outputs/train/libero_10_pi05_100k \
  --dataset.repo_id=outputs/libero_10 \
  --output_dir=outputs/train/test_pi05 \
  --steps=100000 \
  --batch_size=2 \
  --num_workers=12 \
  --env.type=libero \
  --env.task=libero_10 \
  --eval.batch_size=1 \
  --eval.n_episodes=3 \
  --eval_freq=5000 \
  --save_freq=20000 \
  --policy.push_to_hub=false \
  --job_name=libero_10_pi05_100k \
  --wandb.enable=true<|MERGE_RESOLUTION|>--- conflicted
+++ resolved
@@ -61,15 +61,9 @@
 ### Train Libero
 
 lerobot-train \
-<<<<<<< HEAD
   --policy.path=outputs/smolvla \
   --policy.repo_id=outputs/train/libero_10 \
   --dataset.repo_id=outputs/libero_10 \
-=======
-  --policy.path=outputs/smolvla_base \
-  --policy.repo_id=outputs/train/mixed_libero_10_5025 \
-  --dataset.repo_id=outputs/mixed_libero_10_5025 \
->>>>>>> 2acf68f3
   --env.type=libero \
   --env.task=libero_10 \
   --output_dir=./outputs/train/mixed_libero_10_5025 \
